--- conflicted
+++ resolved
@@ -23,8 +23,6 @@
 				Config: testAccAzureRMKustoCluster_basic(data),
 				Check: resource.ComposeTestCheckFunc(
 					testCheckAzureRMKustoClusterExists(data.ResourceName),
-					resource.TestCheckResourceAttr(data.ResourceName, "enable_disk_encryption", "false"),
-					resource.TestCheckResourceAttr(data.ResourceName, "enable_streaming_ingest", "false"),
 				),
 			},
 			data.ImportStep(),
@@ -118,32 +116,6 @@
 	})
 }
 
-func TestAccAzureRMKustoCluster_enableDiskEncryption(t *testing.T) {
-	data := acceptance.BuildTestData(t, "azurerm_kusto_cluster", "test")
-
-	resource.ParallelTest(t, resource.TestCase{
-		PreCheck:     func() { acceptance.PreCheck(t) },
-		Providers:    acceptance.SupportedProviders,
-		CheckDestroy: testCheckAzureRMKustoClusterDestroy,
-		Steps: []resource.TestStep{
-			{
-				Config: testAccAzureRMKustoCluster_enableDiskEncryption(data, true),
-				Check: resource.ComposeTestCheckFunc(
-					testCheckAzureRMKustoClusterExists(data.ResourceName),
-					resource.TestCheckResourceAttr(data.ResourceName, "enable_disk_encryption", "true"),
-				),
-			},
-			{
-				Config: testAccAzureRMKustoCluster_enableDiskEncryption(data, false),
-				Check: resource.ComposeTestCheckFunc(
-					testCheckAzureRMKustoClusterExists(data.ResourceName),
-					resource.TestCheckResourceAttr(data.ResourceName, "enable_disk_encryption", "false"),
-				),
-			},
-		},
-	})
-}
-
 func testAccAzureRMKustoCluster_basic(data acceptance.TestData) string {
 	return fmt.Sprintf(`
 resource "azurerm_resource_group" "test" {
@@ -233,42 +205,26 @@
 `, data.RandomInteger, data.Locations.Primary, data.RandomString)
 }
 
-<<<<<<< HEAD
-func testAccAzureRMKustoCluster_enableDiskEncryption(data acceptance.TestData, enableDiskEncryption bool) string {
-=======
 func testAccAzureRMKustoCluster_propsUpdate(data acceptance.TestData) string {
->>>>>>> 12cde409
-	return fmt.Sprintf(`
-resource "azurerm_resource_group" "test" {
-  name     = "acctestRG-%d"
-  location = "%s"
-}
-
-resource "azurerm_kusto_cluster" "test" {
-<<<<<<< HEAD
-  name                   = "acctestkc%s"
-  location               = "${azurerm_resource_group.test.location}"
-  resource_group_name    = "${azurerm_resource_group.test.name}"
-  enable_disk_encryption = %t
-=======
-  name                = "acctestkc%s"
-  location            = "${azurerm_resource_group.test.location}"
-  resource_group_name = "${azurerm_resource_group.test.name}"
-
+	return fmt.Sprintf(`
+resource "azurerm_resource_group" "test" {
+  name     = "acctestRG-%d"
+  location = "%s"
+}
+
+resource "azurerm_kusto_cluster" "test" {
+  name                    = "acctestkc%s"
+  location                = "${azurerm_resource_group.test.location}"
+  resource_group_name     = "${azurerm_resource_group.test.name}"
   enable_disk_encryption  = true
   enable_streaming_ingest = true
->>>>>>> 12cde409
-
-  sku {
-    name     = "Dev(No SLA)_Standard_D11_v2"
-    capacity = 1
-  }
-}
-<<<<<<< HEAD
-`, data.RandomInteger, data.Locations.Primary, data.RandomString, enableDiskEncryption)
-=======
-`, data.RandomInteger, data.Locations.Primary, data.RandomString)
->>>>>>> 12cde409
+
+  sku {
+    name     = "Dev(No SLA)_Standard_D11_v2"
+    capacity = 1
+  }
+}
+`, data.RandomInteger, data.Locations.Primary, data.RandomString)
 }
 
 func testCheckAzureRMKustoClusterDestroy(s *terraform.State) error {
