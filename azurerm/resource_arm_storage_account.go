package azurerm

import (
	"fmt"
	"log"
	"regexp"
	"strings"

	"github.com/Azure/azure-sdk-for-go/services/storage/mgmt/2017-10-01/storage"
	"github.com/hashicorp/terraform/helper/schema"
	"github.com/hashicorp/terraform/helper/validation"
	"github.com/terraform-providers/terraform-provider-azurerm/azurerm/utils"
)

const blobStorageAccountDefaultAccessTier = "Hot"

func resourceArmStorageAccount() *schema.Resource {
	return &schema.Resource{
		Create: resourceArmStorageAccountCreate,
		Read:   resourceArmStorageAccountRead,
		Update: resourceArmStorageAccountUpdate,
		Delete: resourceArmStorageAccountDelete,
		Importer: &schema.ResourceImporter{
			State: schema.ImportStatePassthrough,
		},
		MigrateState:  resourceStorageAccountMigrateState,
		SchemaVersion: 2,

		Schema: map[string]*schema.Schema{
			"name": {
				Type:         schema.TypeString,
				Required:     true,
				ForceNew:     true,
				ValidateFunc: validateArmStorageAccountName,
			},

			"resource_group_name": resourceGroupNameDiffSuppressSchema(),

			"location": locationSchema(),

			"account_kind": {
				Type:     schema.TypeString,
				Optional: true,
				ForceNew: true,
				ValidateFunc: validation.StringInSlice([]string{
					string(storage.Storage),
					string(storage.BlobStorage),
					string(storage.StorageV2),
				}, true),
				Default: string(storage.Storage),
			},

			"account_type": {
				Type:             schema.TypeString,
				Optional:         true,
				Computed:         true,
				Deprecated:       "This field has been split into `account_tier` and `account_replication_type`",
				ValidateFunc:     validateArmStorageAccountType,
				DiffSuppressFunc: ignoreCaseDiffSuppressFunc,
			},

			"account_tier": {
				Type:     schema.TypeString,
				Required: true,
				ForceNew: true,
				ValidateFunc: validation.StringInSlice([]string{
					"Standard",
					"Premium",
				}, true),
				DiffSuppressFunc: ignoreCaseDiffSuppressFunc,
			},

			"account_replication_type": {
				Type:     schema.TypeString,
				Required: true,
				ValidateFunc: validation.StringInSlice([]string{
					"LRS",
					"ZRS",
					"GRS",
					"RAGRS",
				}, true),
				DiffSuppressFunc: ignoreCaseDiffSuppressFunc,
			},

			// Only valid for BlobStorage & StorageV2 accounts, defaults to "Hot" in create function
			"access_tier": {
				Type:     schema.TypeString,
				Optional: true,
				Computed: true,
				ValidateFunc: validation.StringInSlice([]string{
					string(storage.Cool),
					string(storage.Hot),
				}, true),
			},

			"account_encryption_source": {
				Type:     schema.TypeString,
				Optional: true,
				Default:  string(storage.MicrosoftStorage),
				ValidateFunc: validation.StringInSlice([]string{
					string(storage.MicrosoftKeyvault),
					string(storage.MicrosoftStorage),
				}, true),
				DiffSuppressFunc: ignoreCaseDiffSuppressFunc,
			},

			"custom_domain": {
				Type:     schema.TypeList,
				Optional: true,
				MaxItems: 1,
				Elem: &schema.Resource{
					Schema: map[string]*schema.Schema{
						"name": {
							Type:     schema.TypeString,
							Required: true,
						},

						"use_subdomain": {
							Type:     schema.TypeBool,
							Optional: true,
							Default:  false,
						},
					},
				},
			},

			"enable_blob_encryption": {
				Type:     schema.TypeBool,
				Optional: true,
				Default:  true,
			},

			"enable_file_encryption": {
				Type:     schema.TypeBool,
				Optional: true,
				Default:  true,
			},

			"enable_https_traffic_only": {
				Type:     schema.TypeBool,
				Optional: true,
			},

			"network_rules": {
				Type:     schema.TypeList,
				MaxItems: 1,
				Optional: true,
				Elem: &schema.Resource{
					Schema: map[string]*schema.Schema{
						"bypass": {
							Type:     schema.TypeSet,
							Optional: true,
							Computed: true,
							Elem: &schema.Schema{
								Type: schema.TypeString,
								ValidateFunc: validation.StringInSlice([]string{
									string(storage.AzureServices),
									string(storage.Logging),
									string(storage.Metrics),
									string(storage.None),
								}, true),
							},
							Set: schema.HashString,
						},
						"ip_rules": {
							Type:     schema.TypeSet,
							Optional: true,
							Elem:     &schema.Schema{Type: schema.TypeString},
							Set:      schema.HashString,
						},
						"virtual_network_subnet_ids": {
							Type:     schema.TypeSet,
							Optional: true,
							Elem:     &schema.Schema{Type: schema.TypeString},
							Set:      schema.HashString,
						},
					},
				},
			},

			"primary_location": {
				Type:     schema.TypeString,
				Computed: true,
			},

			"secondary_location": {
				Type:     schema.TypeString,
				Computed: true,
			},

			"primary_blob_endpoint": {
				Type:     schema.TypeString,
				Computed: true,
			},

			"secondary_blob_endpoint": {
				Type:     schema.TypeString,
				Computed: true,
			},

			"primary_queue_endpoint": {
				Type:     schema.TypeString,
				Computed: true,
			},

			"secondary_queue_endpoint": {
				Type:     schema.TypeString,
				Computed: true,
			},

			"primary_table_endpoint": {
				Type:     schema.TypeString,
				Computed: true,
			},

			"secondary_table_endpoint": {
				Type:     schema.TypeString,
				Computed: true,
			},

			// NOTE: The API does not appear to expose a secondary file endpoint
			"primary_file_endpoint": {
				Type:     schema.TypeString,
				Computed: true,
			},

			"primary_access_key": {
				Type:      schema.TypeString,
				Sensitive: true,
				Computed:  true,
			},

			"secondary_access_key": {
				Type:      schema.TypeString,
				Computed:  true,
				Sensitive: true,
			},

			"primary_connection_string": {
				Type:      schema.TypeString,
				Computed:  true,
				Sensitive: true,
			},

			"secondary_connection_string": {
				Type:      schema.TypeString,
				Computed:  true,
				Sensitive: true,
			},

			"primary_blob_connection_string": {
				Type:      schema.TypeString,
				Computed:  true,
				Sensitive: true,
			},

			"secondary_blob_connection_string": {
				Type:      schema.TypeString,
				Computed:  true,
				Sensitive: true,
			},

			"identity": {
				Type:     schema.TypeList,
				Optional: true,
				Computed: true,
				MaxItems: 1,
				Elem: &schema.Resource{
					Schema: map[string]*schema.Schema{
						"type": {
							Type:             schema.TypeString,
							Required:         true,
							DiffSuppressFunc: ignoreCaseDiffSuppressFunc,
							ValidateFunc: validation.StringInSlice([]string{
								"SystemAssigned",
							}, true),
						},
						"principal_id": {
							Type:     schema.TypeString,
							Computed: true,
						},
						"tenant_id": {
							Type:     schema.TypeString,
							Computed: true,
						},
					},
				},
			},

			"tags": tagsSchema(),
		},
	}
}

func resourceArmStorageAccountCreate(d *schema.ResourceData, meta interface{}) error {
	client := meta.(*ArmClient).storageServiceClient

	resourceGroupName := d.Get("resource_group_name").(string)
	storageAccountName := d.Get("name").(string)
	accountKind := d.Get("account_kind").(string)

	location := azureRMNormalizeLocation(d.Get("location").(string))
	tags := d.Get("tags").(map[string]interface{})
	enableBlobEncryption := d.Get("enable_blob_encryption").(bool)
	enableFileEncryption := d.Get("enable_file_encryption").(bool)
	enableHTTPSTrafficOnly := d.Get("enable_https_traffic_only").(bool)

	accountTier := d.Get("account_tier").(string)
	replicationType := d.Get("account_replication_type").(string)
	storageType := fmt.Sprintf("%s_%s", accountTier, replicationType)
	storageAccountEncryptionSource := d.Get("account_encryption_source").(string)

	networkRules := expandStorageAccountNetworkRules(d)

	parameters := storage.AccountCreateParameters{
		Location: &location,
		Sku: &storage.Sku{
			Name: storage.SkuName(storageType),
		},
		Tags: expandTags(tags),
		Kind: storage.Kind(accountKind),
		AccountPropertiesCreateParameters: &storage.AccountPropertiesCreateParameters{
			Encryption: &storage.Encryption{
				Services: &storage.EncryptionServices{
					Blob: &storage.EncryptionService{
						Enabled: utils.Bool(enableBlobEncryption),
					},
					File: &storage.EncryptionService{
						Enabled: utils.Bool(enableFileEncryption),
					}},
				KeySource: storage.KeySource(storageAccountEncryptionSource),
			},
			EnableHTTPSTrafficOnly: &enableHTTPSTrafficOnly,
			NetworkRuleSet:         networkRules,
		},
	}

<<<<<<< HEAD
	if _, ok := d.GetOk("identity"); ok {
		storageAccountIdentity := expandAzureRmStorageAccountIdentity(d)
		parameters.Identity = storageAccountIdentity
	}

	if v, ok := d.GetOk("enable_file_encryption"); ok {
		parameters.Encryption.Services.File = &storage.EncryptionService{
			Enabled: utils.Bool(v.(bool)),
		}
	}

=======
>>>>>>> c68568c0
	if _, ok := d.GetOk("custom_domain"); ok {
		parameters.CustomDomain = expandStorageAccountCustomDomain(d)
	}

	// BlobStorage does not support ZRS
	if accountKind == string(storage.BlobStorage) {
		if string(parameters.Sku.Name) == string(storage.StandardZRS) {
			return fmt.Errorf("A `account_replication_type` of `ZRS` isn't supported for Blob Storage accounts.")
		}
	}

	// AccessTier is only valid for BlobStorage and StorageV2 accounts
	if accountKind == string(storage.BlobStorage) || accountKind == string(storage.StorageV2) {
		accessTier, ok := d.GetOk("access_tier")
		if !ok {
			// default to "Hot"
			accessTier = blobStorageAccountDefaultAccessTier
		}

		parameters.AccountPropertiesCreateParameters.AccessTier = storage.AccessTier(accessTier.(string))
	}

	// Create
	ctx := meta.(*ArmClient).StopContext
	future, err := client.Create(ctx, resourceGroupName, storageAccountName, parameters)
	if err != nil {
		return fmt.Errorf("Error creating Azure Storage Account %q: %+v", storageAccountName, err)
	}

	err = future.WaitForCompletion(ctx, client.Client)
	if err != nil {
		return fmt.Errorf("Error waiting for Azure Storage Account %q to be created: %+v", storageAccountName, err)
	}

	account, err := client.GetProperties(ctx, resourceGroupName, storageAccountName)
	if err != nil {
		return fmt.Errorf("Error retrieving Azure Storage Account %q: %+v", storageAccountName, err)
	}

	if account.ID == nil {
		return fmt.Errorf("Cannot read Storage Account %q (resource group %q) ID",
			storageAccountName, resourceGroupName)
	}
	log.Printf("[INFO] storage account %q ID: %q", storageAccountName, *account.ID)
	d.SetId(*account.ID)

	return resourceArmStorageAccountRead(d, meta)
}

// resourceArmStorageAccountUpdate is unusual in the ARM API where most resources have a combined
// and idempotent operation for CreateOrUpdate. In particular updating all of the parameters
// available requires a call to Update per parameter...
func resourceArmStorageAccountUpdate(d *schema.ResourceData, meta interface{}) error {
	ctx := meta.(*ArmClient).StopContext
	client := meta.(*ArmClient).storageServiceClient
	id, err := parseAzureResourceID(d.Id())
	if err != nil {
		return err
	}
	storageAccountName := id.Path["storageAccounts"]
	resourceGroupName := id.ResourceGroup

	accountTier := d.Get("account_tier").(string)
	replicationType := d.Get("account_replication_type").(string)
	storageType := fmt.Sprintf("%s_%s", accountTier, replicationType)
	accountKind := d.Get("account_kind").(string)

	if accountKind == string(storage.BlobStorage) {
		if storageType == string(storage.StandardZRS) {
			return fmt.Errorf("A `account_replication_type` of `ZRS` isn't supported for Blob Storage accounts.")
		}
	}

	d.Partial(true)

	if d.HasChange("account_replication_type") {
		sku := storage.Sku{
			Name: storage.SkuName(storageType),
		}

		opts := storage.AccountUpdateParameters{
			Sku: &sku,
		}
		_, err := client.Update(ctx, resourceGroupName, storageAccountName, opts)
		if err != nil {
			return fmt.Errorf("Error updating Azure Storage Account type %q: %+v", storageAccountName, err)
		}

		d.SetPartial("account_replication_type")
	}

	if d.HasChange("access_tier") {
		accessTier := d.Get("access_tier").(string)

		opts := storage.AccountUpdateParameters{
			AccountPropertiesUpdateParameters: &storage.AccountPropertiesUpdateParameters{
				AccessTier: storage.AccessTier(accessTier),
			},
		}

		_, err := client.Update(ctx, resourceGroupName, storageAccountName, opts)
		if err != nil {
			return fmt.Errorf("Error updating Azure Storage Account access_tier %q: %+v", storageAccountName, err)
		}

		d.SetPartial("access_tier")
	}

	if d.HasChange("tags") {
		tags := d.Get("tags").(map[string]interface{})

		opts := storage.AccountUpdateParameters{
			Tags: expandTags(tags),
		}
		_, err := client.Update(ctx, resourceGroupName, storageAccountName, opts)
		if err != nil {
			return fmt.Errorf("Error updating Azure Storage Account tags %q: %+v", storageAccountName, err)
		}

		d.SetPartial("tags")
	}

	if d.HasChange("enable_blob_encryption") || d.HasChange("enable_file_encryption") {
		encryptionSource := d.Get("account_encryption_source").(string)

		opts := storage.AccountUpdateParameters{
			AccountPropertiesUpdateParameters: &storage.AccountPropertiesUpdateParameters{
				Encryption: &storage.Encryption{
					Services:  &storage.EncryptionServices{},
					KeySource: storage.KeySource(encryptionSource),
				},
			},
		}

		if d.HasChange("enable_blob_encryption") {
			enableEncryption := d.Get("enable_blob_encryption").(bool)
			opts.Encryption.Services.Blob = &storage.EncryptionService{
				Enabled: utils.Bool(enableEncryption),
			}

			d.SetPartial("enable_blob_encryption")
		}

		if d.HasChange("enable_file_encryption") {
			enableEncryption := d.Get("enable_file_encryption").(bool)
			opts.Encryption.Services.File = &storage.EncryptionService{
				Enabled: utils.Bool(enableEncryption),
			}
			d.SetPartial("enable_file_encryption")
		}

		_, err := client.Update(ctx, resourceGroupName, storageAccountName, opts)
		if err != nil {
			return fmt.Errorf("Error updating Azure Storage Account Encryption %q: %+v", storageAccountName, err)
		}
	}

	if d.HasChange("custom_domain") {
		customDomain := expandStorageAccountCustomDomain(d)
		opts := storage.AccountUpdateParameters{
			AccountPropertiesUpdateParameters: &storage.AccountPropertiesUpdateParameters{
				CustomDomain: customDomain,
			},
		}

		_, err := client.Update(ctx, resourceGroupName, storageAccountName, opts)
		if err != nil {
			return fmt.Errorf("Error updating Azure Storage Account Custom Domain %q: %+v", storageAccountName, err)
		}
	}

	if d.HasChange("enable_https_traffic_only") {
		enableHTTPSTrafficOnly := d.Get("enable_https_traffic_only").(bool)

		opts := storage.AccountUpdateParameters{
			AccountPropertiesUpdateParameters: &storage.AccountPropertiesUpdateParameters{
				EnableHTTPSTrafficOnly: &enableHTTPSTrafficOnly,
			},
		}
		_, err := client.Update(ctx, resourceGroupName, storageAccountName, opts)
		if err != nil {
			return fmt.Errorf("Error updating Azure Storage Account enable_https_traffic_only %q: %+v", storageAccountName, err)
		}

		d.SetPartial("enable_https_traffic_only")
	}

<<<<<<< HEAD
	if d.HasChange("identity") {
		storageAccountIdentity := expandAzureRmStorageAccountIdentity(d)

		opts := storage.AccountUpdateParameters{
			Identity: storageAccountIdentity,
		}
		_, err := client.Update(ctx, resourceGroupName, storageAccountName, opts)
		if err != nil {
			return fmt.Errorf("Error updating Azure Storage Account identity %q: %+v", storageAccountName, err)
		}
=======
	if d.HasChange("network_rules") {
		networkRules := expandStorageAccountNetworkRules(d)

		opts := storage.AccountUpdateParameters{
			AccountPropertiesUpdateParameters: &storage.AccountPropertiesUpdateParameters{
				NetworkRuleSet: networkRules,
			},
		}
		_, err := client.Update(ctx, resourceGroupName, storageAccountName, opts)
		if err != nil {
			return fmt.Errorf("Error updating Azure Storage Account network_rules %q: %+v", storageAccountName, err)
		}

		d.SetPartial("network_rules")
>>>>>>> c68568c0
	}

	d.Partial(false)
	return resourceArmStorageAccountRead(d, meta)
}

func resourceArmStorageAccountRead(d *schema.ResourceData, meta interface{}) error {
	ctx := meta.(*ArmClient).StopContext
	client := meta.(*ArmClient).storageServiceClient
	endpointSuffix := meta.(*ArmClient).environment.StorageEndpointSuffix

	id, err := parseAzureResourceID(d.Id())
	if err != nil {
		return err
	}
	name := id.Path["storageAccounts"]
	resGroup := id.ResourceGroup

	resp, err := client.GetProperties(ctx, resGroup, name)
	if err != nil {
		if utils.ResponseWasNotFound(resp.Response) {
			d.SetId("")
			return nil
		}
		return fmt.Errorf("Error reading the state of AzureRM Storage Account %q: %+v", name, err)
	}

	keys, err := client.ListKeys(ctx, resGroup, name)
	if err != nil {
		return err
	}

	accessKeys := *keys.Keys
	d.Set("name", resp.Name)
	d.Set("resource_group_name", resGroup)
	if location := resp.Location; location != nil {
		d.Set("location", azureRMNormalizeLocation(*location))
	}
	d.Set("account_kind", resp.Kind)

	if sku := resp.Sku; sku != nil {
		d.Set("account_type", sku.Name)
		d.Set("account_tier", sku.Tier)
		d.Set("account_replication_type", strings.Split(fmt.Sprintf("%v", sku.Name), "_")[1])
	}

	if props := resp.AccountProperties; props != nil {
		d.Set("access_tier", props.AccessTier)
		d.Set("enable_https_traffic_only", props.EnableHTTPSTrafficOnly)

		if customDomain := props.CustomDomain; customDomain != nil {
			if err := d.Set("custom_domain", flattenStorageAccountCustomDomain(customDomain)); err != nil {
				return fmt.Errorf("Error flattening `custom_domain`: %+v", err)
			}
		}

		if encryption := props.Encryption; encryption != nil {
			if services := encryption.Services; services != nil {
				if blob := services.Blob; blob != nil {
					d.Set("enable_blob_encryption", blob.Enabled)
				}
				if file := services.File; file != nil {
					d.Set("enable_file_encryption", file.Enabled)
				}
			}
			d.Set("account_encryption_source", string(encryption.KeySource))
		}

		// Computed
		d.Set("primary_location", props.PrimaryLocation)
		d.Set("secondary_location", props.SecondaryLocation)

		if len(accessKeys) > 0 {
			pcs := fmt.Sprintf("DefaultEndpointsProtocol=https;AccountName=%s;AccountKey=%s;EndpointSuffix=%s", *resp.Name, *accessKeys[0].Value, endpointSuffix)
			d.Set("primary_connection_string", pcs)
		}

		if len(accessKeys) > 1 {
			scs := fmt.Sprintf("DefaultEndpointsProtocol=https;AccountName=%s;AccountKey=%s;EndpointSuffix=%s", *resp.Name, *accessKeys[1].Value, endpointSuffix)
			d.Set("secondary_connection_string", scs)
		}

		if endpoints := props.PrimaryEndpoints; endpoints != nil {
			d.Set("primary_blob_endpoint", endpoints.Blob)
			d.Set("primary_queue_endpoint", endpoints.Queue)
			d.Set("primary_table_endpoint", endpoints.Table)
			d.Set("primary_file_endpoint", endpoints.File)

			pscs := fmt.Sprintf("DefaultEndpointsProtocol=https;BlobEndpoint=%s;AccountName=%s;AccountKey=%s",
				*endpoints.Blob, *resp.Name, *accessKeys[0].Value)
			d.Set("primary_blob_connection_string", pscs)
		}

		if endpoints := props.SecondaryEndpoints; endpoints != nil {
			if blob := endpoints.Blob; blob != nil {
				d.Set("secondary_blob_endpoint", blob)
				sscs := fmt.Sprintf("DefaultEndpointsProtocol=https;BlobEndpoint=%s;AccountName=%s;AccountKey=%s",
					*blob, *resp.Name, *accessKeys[1].Value)
				d.Set("secondary_blob_connection_string", sscs)
			} else {
				d.Set("secondary_blob_endpoint", "")
				d.Set("secondary_blob_connection_string", "")
			}

			if endpoints.Queue != nil {
				d.Set("secondary_queue_endpoint", endpoints.Queue)
			} else {
				d.Set("secondary_queue_endpoint", "")
			}

			if endpoints.Table != nil {
				d.Set("secondary_table_endpoint", endpoints.Table)
			} else {
				d.Set("secondary_table_endpoint", "")
			}
		}

		networkRules := props.NetworkRuleSet
		if networkRules != nil && len(*networkRules.IPRules) > 0 && len(*networkRules.VirtualNetworkRules) > 0 {
			if err := d.Set("network_rules", flattenStorageAccountNetworkRules(networkRules)); err != nil {
				return fmt.Errorf("Error flattening `network_rules`: %+v", err)
			}
		}
	}

	d.Set("primary_access_key", accessKeys[0].Value)
	d.Set("secondary_access_key", accessKeys[1].Value)

	identity := flattenAzureRmStorageAccountIdentity(resp.Identity)
	if err := d.Set("identity", identity); err != nil {
		return err
	}

	flattenAndSetTags(d, resp.Tags)

	return nil
}

func resourceArmStorageAccountDelete(d *schema.ResourceData, meta interface{}) error {
	ctx := meta.(*ArmClient).StopContext
	client := meta.(*ArmClient).storageServiceClient

	id, err := parseAzureResourceID(d.Id())
	if err != nil {
		return err
	}
	name := id.Path["storageAccounts"]
	resGroup := id.ResourceGroup

	_, err = client.Delete(ctx, resGroup, name)
	if err != nil {
		return fmt.Errorf("Error issuing AzureRM delete request for storage account %q: %+v", name, err)
	}

	return nil
}

func expandStorageAccountCustomDomain(d *schema.ResourceData) *storage.CustomDomain {
	domains := d.Get("custom_domain").([]interface{})
	if domains == nil || len(domains) == 0 {
		return &storage.CustomDomain{
			Name: utils.String(""),
		}
	}

	domain := domains[0].(map[string]interface{})
	name := domain["name"].(string)
	useSubDomain := domain["use_subdomain"].(bool)
	return &storage.CustomDomain{
		Name:         utils.String(name),
		UseSubDomain: utils.Bool(useSubDomain),
	}
}

func flattenStorageAccountCustomDomain(input *storage.CustomDomain) []interface{} {
	domain := make(map[string]interface{}, 0)

	domain["name"] = *input.Name
	// use_subdomain isn't returned

	return []interface{}{domain}
}

func expandStorageAccountNetworkRules(d *schema.ResourceData) *storage.NetworkRuleSet {
	networkRules := d.Get("network_rules").([]interface{})
	if networkRules == nil || len(networkRules) == 0 {
		// Default access is enabled when no network rules are set.
		return &storage.NetworkRuleSet{DefaultAction: storage.DefaultActionAllow}
	}

	networkRule := networkRules[0].(map[string]interface{})
	networkRuleSet := &storage.NetworkRuleSet{}

	networkRuleSet.IPRules = expandStorageAccountIPRules(networkRule)
	networkRuleSet.VirtualNetworkRules = expandStorageAccountVirtualNetworks(networkRule)
	networkRuleSet.Bypass = expandStorageAccountBypass(networkRule)
	// Default Access is disabled when network rules are set.
	networkRuleSet.DefaultAction = storage.DefaultActionDeny

	return networkRuleSet
}

func expandStorageAccountIPRules(networkRule map[string]interface{}) *[]storage.IPRule {
	ipRulesInfo := networkRule["ip_rules"].(*schema.Set).List()
	ipRules := make([]storage.IPRule, len(ipRulesInfo))

	for i, ipRuleConfig := range ipRulesInfo {
		attrs := ipRuleConfig.(string)
		ipRule := storage.IPRule{
			IPAddressOrRange: utils.String(attrs),
			Action:           storage.Allow,
		}
		ipRules[i] = ipRule
	}

	return &ipRules
}

func expandStorageAccountVirtualNetworks(networkRule map[string]interface{}) *[]storage.VirtualNetworkRule {
	virtualNetworkInfo := networkRule["virtual_network_subnet_ids"].(*schema.Set).List()
	virtualNetworks := make([]storage.VirtualNetworkRule, len(virtualNetworkInfo))

	for i, virtualNetworkConfig := range virtualNetworkInfo {
		attrs := virtualNetworkConfig.(string)
		virtualNetwork := storage.VirtualNetworkRule{
			VirtualNetworkResourceID: utils.String(attrs),
			Action: storage.Allow,
		}
		virtualNetworks[i] = virtualNetwork
	}

	return &virtualNetworks
}

func expandStorageAccountBypass(networkRule map[string]interface{}) storage.Bypass {
	bypassInfo := networkRule["bypass"].(*schema.Set).List()

	var bypassValues []string
	for _, bypassConfig := range bypassInfo {
		bypassValues = append(bypassValues, bypassConfig.(string))
	}

	return storage.Bypass(strings.Join(bypassValues, ", "))
}

func flattenStorageAccountNetworkRules(input *storage.NetworkRuleSet) []interface{} {
	networkRules := make(map[string]interface{}, 0)

	networkRules["ip_rules"] = schema.NewSet(schema.HashString, flattenStorageAccountIPRules(input.IPRules))
	networkRules["virtual_network_subnet_ids"] = schema.NewSet(schema.HashString, flattenStorageAccountVirtualNetworks(input.VirtualNetworkRules))
	networkRules["bypass"] = schema.NewSet(schema.HashString, flattenStorageAccountBypass(input.Bypass))

	return []interface{}{networkRules}
}

func flattenStorageAccountIPRules(input *[]storage.IPRule) []interface{} {
	ipRules := make([]interface{}, len(*input))
	for i, ipRule := range *input {
		ipRules[i] = *ipRule.IPAddressOrRange
	}

	return ipRules
}

func flattenStorageAccountVirtualNetworks(input *[]storage.VirtualNetworkRule) []interface{} {
	virtualNetworks := make([]interface{}, len(*input))
	for i, virtualNetwork := range *input {
		virtualNetworks[i] = *virtualNetwork.VirtualNetworkResourceID
	}

	return virtualNetworks
}

func flattenStorageAccountBypass(input storage.Bypass) []interface{} {
	bypassValues := strings.Split(string(input), ", ")
	bypass := make([]interface{}, len(bypassValues))

	for i, value := range bypassValues {
		bypass[i] = value
	}

	return bypass
}

func validateArmStorageAccountName(v interface{}, k string) (ws []string, es []error) {
	input := v.(string)

	if !regexp.MustCompile(`\A([a-z0-9]{3,24})\z`).MatchString(input) {
		es = append(es, fmt.Errorf("name can only consist of lowercase letters and numbers, and must be between 3 and 24 characters long"))
	}

	return
}

func validateArmStorageAccountType(v interface{}, k string) (ws []string, es []error) {
	validAccountTypes := []string{"standard_lrs", "standard_zrs",
		"standard_grs", "standard_ragrs", "premium_lrs"}

	input := strings.ToLower(v.(string))

	for _, valid := range validAccountTypes {
		if valid == input {
			return
		}
	}

	es = append(es, fmt.Errorf("Invalid storage account type %q", input))
	return
}

func expandAzureRmStorageAccountIdentity(d *schema.ResourceData) *storage.Identity {
	identities := d.Get("identity").([]interface{})
	identity := identities[0].(map[string]interface{})
	identityType := identity["type"].(string)
	return &storage.Identity{
		Type: &identityType,
	}
}

func flattenAzureRmStorageAccountIdentity(identity *storage.Identity) []interface{} {
	if identity == nil {
		return make([]interface{}, 0)
	}

	result := make(map[string]interface{})
	if identity.Type != nil {
		result["type"] = *identity.Type
	}
	if identity.PrincipalID != nil {
		result["principal_id"] = *identity.PrincipalID
	}
	if identity.TenantID != nil {
		result["tenant_id"] = *identity.TenantID
	}

	return []interface{}{result}
}<|MERGE_RESOLUTION|>--- conflicted
+++ resolved
@@ -335,7 +335,6 @@
 		},
 	}
 
-<<<<<<< HEAD
 	if _, ok := d.GetOk("identity"); ok {
 		storageAccountIdentity := expandAzureRmStorageAccountIdentity(d)
 		parameters.Identity = storageAccountIdentity
@@ -347,8 +346,6 @@
 		}
 	}
 
-=======
->>>>>>> c68568c0
 	if _, ok := d.GetOk("custom_domain"); ok {
 		parameters.CustomDomain = expandStorageAccountCustomDomain(d)
 	}
@@ -536,8 +533,7 @@
 		d.SetPartial("enable_https_traffic_only")
 	}
 
-<<<<<<< HEAD
-	if d.HasChange("identity") {
+  if d.HasChange("identity") {
 		storageAccountIdentity := expandAzureRmStorageAccountIdentity(d)
 
 		opts := storage.AccountUpdateParameters{
@@ -547,8 +543,9 @@
 		if err != nil {
 			return fmt.Errorf("Error updating Azure Storage Account identity %q: %+v", storageAccountName, err)
 		}
-=======
-	if d.HasChange("network_rules") {
+  }
+  
+  if d.HasChange("network_rules") {
 		networkRules := expandStorageAccountNetworkRules(d)
 
 		opts := storage.AccountUpdateParameters{
@@ -562,7 +559,6 @@
 		}
 
 		d.SetPartial("network_rules")
->>>>>>> c68568c0
 	}
 
 	d.Partial(false)
